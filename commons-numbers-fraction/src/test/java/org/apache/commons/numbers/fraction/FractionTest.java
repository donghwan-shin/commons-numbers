/*
 * Licensed to the Apache Software Foundation (ASF) under one or more
 * contributor license agreements.  See the NOTICE file distributed with
 * this work for additional information regarding copyright ownership.
 * The ASF licenses this file to You under the Apache License, Version 2.0
 * (the "License"); you may not use this file except in compliance with
 * the License.  You may obtain a copy of the License at
 *
 *      http://www.apache.org/licenses/LICENSE-2.0
 *
 * Unless required by applicable law or agreed to in writing, software
 * distributed under the License is distributed on an "AS IS" BASIS,
 * WITHOUT WARRANTIES OR CONDITIONS OF ANY KIND, either express or implied.
 * See the License for the specific language governing permissions and
 * limitations under the License.
 */
package org.apache.commons.numbers.fraction;

import org.apache.commons.numbers.core.TestUtils;
import org.junit.Assert;
import org.junit.jupiter.api.Assertions;
import org.junit.jupiter.api.Test;


/**
 */
public class FractionTest {

    private void assertFraction(int expectedNumerator, int expectedDenominator, Fraction actual) {
        Assertions.assertEquals(expectedNumerator, actual.getNumerator());
        Assertions.assertEquals(expectedDenominator, actual.getDenominator());
    }

    @Test
    public void testConstructor() {
        assertFraction(0, 1, Fraction.of(0, 1));
        assertFraction(0, 1, Fraction.of(0, 2));
        assertFraction(0, 1, Fraction.of(0, -1));
        assertFraction(1, 2, Fraction.of(1, 2));
        assertFraction(1, 2, Fraction.of(2, 4));
        assertFraction(-1, 2, Fraction.of(-1, 2));
        assertFraction(-1, 2, Fraction.of(1, -2));
        assertFraction(-1, 2, Fraction.of(-2, 4));
        assertFraction(-1, 2, Fraction.of(2, -4));

        // overflow
        try {
            Fraction.of(Integer.MIN_VALUE, -1);
            Assertions.fail();
        } catch (ArithmeticException ex) {
            // success
        }
        try {
            Fraction.of(1, Integer.MIN_VALUE);
            Assertions.fail();
        } catch (ArithmeticException ex) {
            // success
        }

        assertFraction(0, 1, Fraction.from(0.00000000000001));
        assertFraction(2, 5, Fraction.from(0.40000000000001));
        assertFraction(15, 1, Fraction.from(15.0000000000001));
    }

    @Test
    public void testGoldenRatio() {
        // the golden ratio is notoriously a difficult number for continuous fraction
        Assertions.assertThrows(ArithmeticException.class,
                () -> Fraction.from((1 + Math.sqrt(5)) / 2, 1.0e-12, 25)
        );
    }

    // MATH-179
    @Test
    public void testDoubleConstructor() throws Exception  {
        assertFraction(1, 2, Fraction.from((double)1 / (double)2));
        assertFraction(1, 3, Fraction.from((double)1 / (double)3));
        assertFraction(2, 3, Fraction.from((double)2 / (double)3));
        assertFraction(1, 4, Fraction.from((double)1 / (double)4));
        assertFraction(3, 4, Fraction.from((double)3 / (double)4));
        assertFraction(1, 5, Fraction.from((double)1 / (double)5));
        assertFraction(2, 5, Fraction.from((double)2 / (double)5));
        assertFraction(3, 5, Fraction.from((double)3 / (double)5));
        assertFraction(4, 5, Fraction.from((double)4 / (double)5));
        assertFraction(1, 6, Fraction.from((double)1 / (double)6));
        assertFraction(5, 6, Fraction.from((double)5 / (double)6));
        assertFraction(1, 7, Fraction.from((double)1 / (double)7));
        assertFraction(2, 7, Fraction.from((double)2 / (double)7));
        assertFraction(3, 7, Fraction.from((double)3 / (double)7));
        assertFraction(4, 7, Fraction.from((double)4 / (double)7));
        assertFraction(5, 7, Fraction.from((double)5 / (double)7));
        assertFraction(6, 7, Fraction.from((double)6 / (double)7));
        assertFraction(1, 8, Fraction.from((double)1 / (double)8));
        assertFraction(3, 8, Fraction.from((double)3 / (double)8));
        assertFraction(5, 8, Fraction.from((double)5 / (double)8));
        assertFraction(7, 8, Fraction.from((double)7 / (double)8));
        assertFraction(1, 9, Fraction.from((double)1 / (double)9));
        assertFraction(2, 9, Fraction.from((double)2 / (double)9));
        assertFraction(4, 9, Fraction.from((double)4 / (double)9));
        assertFraction(5, 9, Fraction.from((double)5 / (double)9));
        assertFraction(7, 9, Fraction.from((double)7 / (double)9));
        assertFraction(8, 9, Fraction.from((double)8 / (double)9));
        assertFraction(1, 10, Fraction.from((double)1 / (double)10));
        assertFraction(3, 10, Fraction.from((double)3 / (double)10));
        assertFraction(7, 10, Fraction.from((double)7 / (double)10));
        assertFraction(9, 10, Fraction.from((double)9 / (double)10));
        assertFraction(1, 11, Fraction.from((double)1 / (double)11));
        assertFraction(2, 11, Fraction.from((double)2 / (double)11));
        assertFraction(3, 11, Fraction.from((double)3 / (double)11));
        assertFraction(4, 11, Fraction.from((double)4 / (double)11));
        assertFraction(5, 11, Fraction.from((double)5 / (double)11));
        assertFraction(6, 11, Fraction.from((double)6 / (double)11));
        assertFraction(7, 11, Fraction.from((double)7 / (double)11));
        assertFraction(8, 11, Fraction.from((double)8 / (double)11));
        assertFraction(9, 11, Fraction.from((double)9 / (double)11));
        assertFraction(10, 11, Fraction.from((double)10 / (double)11));
    }

    // MATH-181
    @Test
    public void testDigitLimitConstructor() throws Exception  {
        assertFraction(2, 5, Fraction.from(0.4,   9));
        assertFraction(2, 5, Fraction.from(0.4,  99));
        assertFraction(2, 5, Fraction.from(0.4, 999));

        assertFraction(3, 5,      Fraction.from(0.6152,    9));
        assertFraction(8, 13,     Fraction.from(0.6152,   99));
        assertFraction(510, 829,  Fraction.from(0.6152,  999));
        assertFraction(769, 1250, Fraction.from(0.6152, 9999));

        // MATH-996
        assertFraction(1, 2, Fraction.from(0.5000000001, 10));
    }

    @Test
    public void testIntegerOverflow() {
        checkIntegerOverflow(0.75000000001455192);
        checkIntegerOverflow(1.0e10);
        checkIntegerOverflow(-1.0e10);
        checkIntegerOverflow(-43979.60679604749);
    }

    private void checkIntegerOverflow(double a) {
        try {
            @SuppressWarnings("unused")
            Fraction f = Fraction.from(a, 1.0e-12, 1000);
            //System.out.println(f.getNumerator() + "/" + f.getDenominator());
            Assertions.fail("an exception should have been thrown");
        } catch (ArithmeticException ignored) {
            // expected behavior
        }
    }

    @Test
    public void testEpsilonLimitConstructor() throws Exception  {
        assertFraction(2, 5, Fraction.from(0.4, 1.0e-5, 100));

        assertFraction(3, 5,      Fraction.from(0.6152, 0.02, 100));
        assertFraction(8, 13,     Fraction.from(0.6152, 1.0e-3, 100));
        assertFraction(251, 408,  Fraction.from(0.6152, 1.0e-4, 100));
        assertFraction(251, 408,  Fraction.from(0.6152, 1.0e-5, 100));
        assertFraction(510, 829,  Fraction.from(0.6152, 1.0e-6, 100));
        assertFraction(769, 1250, Fraction.from(0.6152, 1.0e-7, 100));
    }

    @Test
    public void testCompareTo() {
<<<<<<< HEAD
        Fraction first = Fraction.of(1, 2);
        Fraction second = Fraction.of(1, 3);
        Fraction third = Fraction.of(1, 2);

        Assertions.assertEquals(0, first.compareTo(first));
        Assertions.assertEquals(0, first.compareTo(third));
        Assertions.assertEquals(1, first.compareTo(second));
        Assertions.assertEquals(-1, second.compareTo(first));

        // these two values are different approximations of PI
        // the first  one is approximately PI - 3.07e-18
        // the second one is approximately PI + 1.936e-17
        Fraction pi1 = Fraction.of(1068966896, 340262731);
        Fraction pi2 = Fraction.of( 411557987, 131002976);
        Assertions.assertEquals(-1, pi1.compareTo(pi2));
        Assertions.assertEquals( 1, pi2.compareTo(pi1));
        Assertions.assertEquals(0.0, pi1.doubleValue() - pi2.doubleValue(), 1.0e-20);
=======
        {
            Fraction first = Fraction.of(1, 2);
            Fraction second = Fraction.of(1, 3);
            Fraction third = Fraction.of(1, 2);

            Assert.assertEquals(0, first.compareTo(first));
            Assert.assertEquals(0, first.compareTo(third));
            Assert.assertEquals(1, first.compareTo(second));
            Assert.assertEquals(-1, second.compareTo(first));
        }

        {
            // these two values are different approximations of PI
            // the first  one is approximately PI - 3.07e-18
            // the second one is approximately PI + 1.936e-17
            Fraction pi1 = Fraction.of(1068966896, 340262731);
            Fraction pi2 = Fraction.of( 411557987, 131002976);
            Assert.assertEquals(-1, pi1.compareTo(pi2));
            Assert.assertEquals( 1, pi2.compareTo(pi1));
            Assert.assertEquals(0.0, pi1.doubleValue() - pi2.doubleValue(), 1.0e-20);
        }
>>>>>>> 934be574
    }

    @Test
    public void testDoubleValue() {
        Fraction first = Fraction.of(1, 2);
        Fraction second = Fraction.of(1, 3);

        Assertions.assertEquals(0.5, first.doubleValue(), 0.0);
        Assertions.assertEquals(1.0 / 3.0, second.doubleValue(), 0.0);
    }

    @Test
    public void testFloatValue() {
        Fraction first = Fraction.of(1, 2);
        Fraction second = Fraction.of(1, 3);

        Assertions.assertEquals(0.5f, first.floatValue(), 0.0f);
        Assertions.assertEquals((float)(1.0 / 3.0), second.floatValue(), 0.0f);
    }

    @Test
    public void testIntValue() {
        Fraction first = Fraction.of(1, 2);
        Fraction second = Fraction.of(3, 2);

        Assertions.assertEquals(0, first.intValue());
        Assertions.assertEquals(1, second.intValue());
    }

    @Test
    public void testLongValue() {
        Fraction first = Fraction.of(1, 2);
        Fraction second = Fraction.of(3, 2);

        Assertions.assertEquals(0L, first.longValue());
        Assertions.assertEquals(1L, second.longValue());
    }

    @Test
    public void testConstructorDouble() {
        assertFraction(1, 2, Fraction.from(0.5));
        assertFraction(1, 3, Fraction.from(1.0 / 3.0));
        assertFraction(17, 100, Fraction.from(17.0 / 100.0));
        assertFraction(317, 100, Fraction.from(317.0 / 100.0));
        assertFraction(-1, 2, Fraction.from(-0.5));
        assertFraction(-1, 3, Fraction.from(-1.0 / 3.0));
        assertFraction(-17, 100, Fraction.from(17.0 / -100.0));
        assertFraction(-317, 100, Fraction.from(-317.0 / 100.0));
    }

    @Test
    public void testAbs() {
        Fraction a = Fraction.of(10, 21);
        Fraction b = Fraction.of(-10, 21);
        Fraction c = Fraction.of(10, -21);

        assertFraction(10, 21, a.abs());
        assertFraction(10, 21, b.abs());
        assertFraction(10, 21, c.abs());
    }

    @Test
    public void testMath1261() {
<<<<<<< HEAD
        final Fraction a = Fraction.of(Integer.MAX_VALUE, 2);
        final Fraction b = a.multiply(2);
        Assertions.assertEquals(b, Fraction.of(Integer.MAX_VALUE));

        final Fraction c = Fraction.of(2, Integer.MAX_VALUE);
        final Fraction d = c.divide(2);
        Assertions.assertEquals(d, Fraction.of(1, Integer.MAX_VALUE));
=======
        {
            final Fraction a = Fraction.of(Integer.MAX_VALUE, 2);
            final Fraction b = a.multiply(2);
            Assert.assertTrue(b.equals(Fraction.of(Integer.MAX_VALUE)));
        }

        {
            final Fraction c = Fraction.of(2, Integer.MAX_VALUE);
            final Fraction d = c.divide(2);
            Assert.assertTrue(d.equals(Fraction.of(1, Integer.MAX_VALUE)));
        }
>>>>>>> 934be574
    }

    @Test
    public void testReciprocal() {
        {
            Fraction f = Fraction.of(50, 75);
            f = f.reciprocal();
            assertFraction(3, 2, f);
        }

<<<<<<< HEAD
        f = Fraction.of(50, 75);
        f = f.reciprocal();
        Assertions.assertEquals(3, f.getNumerator());
        Assertions.assertEquals(2, f.getDenominator());

        f = Fraction.of(4, 3);
        f = f.reciprocal();
        Assertions.assertEquals(3, f.getNumerator());
        Assertions.assertEquals(4, f.getDenominator());

        f = Fraction.of(-15, 47);
        f = f.reciprocal();
        Assertions.assertEquals(-47, f.getNumerator());
        Assertions.assertEquals(15, f.getDenominator());
=======
        {
            Fraction f = Fraction.of(4, 3);
            f = f.reciprocal();
            assertFraction(3, 4, f);
        }

        {
            Fraction f = Fraction.of(-15, 47);
            f = f.reciprocal();
            assertFraction(-47, 15, f);
        }

        {
            Fraction f = Fraction.of(0, 3);
            try {
                f = f.reciprocal();
                Assert.fail("expecting ArithmeticException");
            } catch (ArithmeticException ignored) {}
        }
>>>>>>> 934be574

        {
            // large values
            Fraction f = Fraction.of(Integer.MAX_VALUE, 1);
            f = f.reciprocal();
<<<<<<< HEAD
            Assertions.fail("expecting ArithmeticException");
        } catch (ArithmeticException ignored) {}

        // large values
        f = Fraction.of(Integer.MAX_VALUE, 1);
        f = f.reciprocal();
        Assertions.assertEquals(1, f.getNumerator());
        Assertions.assertEquals(Integer.MAX_VALUE, f.getDenominator());
=======
            assertFraction(1, Integer.MAX_VALUE, f);
        }
>>>>>>> 934be574
    }

    @Test
    public void testNegate() {
<<<<<<< HEAD
        Fraction f = null;

        f = Fraction.of(50, 75);
        f = f.negate();
        Assertions.assertEquals(-2, f.getNumerator());
        Assertions.assertEquals(3, f.getDenominator());

        f = Fraction.of(-50, 75);
        f = f.negate();
        Assertions.assertEquals(2, f.getNumerator());
        Assertions.assertEquals(3, f.getDenominator());

        // large values
        f = Fraction.of(Integer.MAX_VALUE-1, Integer.MAX_VALUE);
        f = f.negate();
        Assertions.assertEquals(Integer.MIN_VALUE+2, f.getNumerator());
        Assertions.assertEquals(Integer.MAX_VALUE, f.getDenominator());

        f = Fraction.of(Integer.MIN_VALUE, 1);
        try {
            f = f.negate();
            Assertions.fail("expecting ArithmeticException");
        } catch (ArithmeticException ex) {}
=======
        {
            Fraction f = Fraction.of(50, 75);
            f = f.negate();
            assertFraction(-2, 3, f);
        }

        {
            Fraction f = Fraction.of(-50, 75);
            f = f.negate();
            assertFraction(2, 3, f);
        }

        // large values
        {
            Fraction f = Fraction.of(Integer.MAX_VALUE - 1, Integer.MAX_VALUE);
            f = f.negate();
            assertFraction(Integer.MIN_VALUE + 2, Integer.MAX_VALUE, f);
        }

        {
            Fraction f = Fraction.of(Integer.MIN_VALUE, 1);
            try {
                f = f.negate();
                Assert.fail("expecting ArithmeticException");
            } catch (ArithmeticException ex) {}
        }
>>>>>>> 934be574
    }

    @Test
    public void testAdd() {
<<<<<<< HEAD
        Fraction a = Fraction.of(1, 2);
        Fraction b = Fraction.of(2, 3);

        assertFraction(1, 1, a.add(a));
        assertFraction(7, 6, a.add(b));
        assertFraction(7, 6, b.add(a));
        assertFraction(4, 3, b.add(b));

        Fraction f1 = Fraction.of(Integer.MAX_VALUE - 1, 1);
        Fraction f2 = Fraction.ONE;
        Fraction f = f1.add(f2);
        Assertions.assertEquals(Integer.MAX_VALUE, f.getNumerator());
        Assertions.assertEquals(1, f.getDenominator());
        f = f1.add(1);
        Assertions.assertEquals(Integer.MAX_VALUE, f.getNumerator());
        Assertions.assertEquals(1, f.getDenominator());

        f1 = Fraction.of(-1, 13*13*2*2);
        f2 = Fraction.of(-2, 13*17*2);
        f = f1.add(f2);
        Assertions.assertEquals(13*13*17*2*2, f.getDenominator());
        Assertions.assertEquals(-17 - 2*13*2, f.getNumerator());

        try {
            f.add(null);
            Assertions.fail("expecting NullArgumentException");
        } catch (NullPointerException ex) {}

        // if this fraction is added naively, it will overflow.
        // check that it doesn't.
        f1 = Fraction.of(1,32768*3);
        f2 = Fraction.of(1,59049);
        f = f1.add(f2);
        Assertions.assertEquals(52451, f.getNumerator());
        Assertions.assertEquals(1934917632, f.getDenominator());

        f1 = Fraction.of(Integer.MIN_VALUE, 3);
        f2 = Fraction.of(1,3);
        f = f1.add(f2);
        Assertions.assertEquals(Integer.MIN_VALUE+1, f.getNumerator());
        Assertions.assertEquals(3, f.getDenominator());

        f1 = Fraction.of(Integer.MAX_VALUE - 1, 1);
        f2 = Fraction.ONE;
        f = f1.add(f2);
        Assertions.assertEquals(Integer.MAX_VALUE, f.getNumerator());
        Assertions.assertEquals(1, f.getDenominator());

        try {
            f = f.add(Fraction.ONE); // should overflow
            Assertions.fail("expecting ArithmeticException but got: " + f.toString());
        } catch (ArithmeticException ex) {}

        // denominator should not be a multiple of 2 or 3 to trigger overflow
        f1 = Fraction.of(Integer.MIN_VALUE, 5);
        f2 = Fraction.of(-1,5);
        try {
            f = f1.add(f2); // should overflow
            Assertions.fail("expecting ArithmeticException but got: " + f.toString());
        } catch (ArithmeticException ex) {}

        try {
            f= Fraction.of(-Integer.MAX_VALUE, 1);
            f = f.add(f);
            Assertions.fail("expecting ArithmeticException");
        } catch (ArithmeticException ex) {}

        try {
            f= Fraction.of(-Integer.MAX_VALUE, 1);
            f = f.add(f);
            Assertions.fail("expecting ArithmeticException");
        } catch (ArithmeticException ex) {}

        f1 = Fraction.of(3,327680);
        f2 = Fraction.of(2,59049);
        try {
            f = f1.add(f2); // should overflow
            Assertions.fail("expecting ArithmeticException but got: " + f.toString());
        } catch (ArithmeticException ex) {}
=======
        {
            Fraction a = Fraction.of(1, 2);
            Fraction b = Fraction.of(2, 3);

            assertFraction(1, 1, a.add(a));
            assertFraction(7, 6, a.add(b));
            assertFraction(7, 6, b.add(a));
            assertFraction(4, 3, b.add(b));
        }

        {
            Fraction f1 = Fraction.of(Integer.MAX_VALUE - 1, 1);
            {
                Fraction f2 = Fraction.ONE;
                Fraction f = f1.add(f2);
                assertFraction(Integer.MAX_VALUE, 1, f);
            }
            {
                Fraction f = f1.add(1);
                assertFraction(Integer.MAX_VALUE, 1, f);
            }
        }

        {
            Fraction f1 = Fraction.of(-1, 13*13*2*2);
            Fraction f2 = Fraction.of(-2, 13*17*2);
            Fraction f = f1.add(f2);
            assertFraction(-17 - 2*13*2, 13*13*17*2*2, f);

            try {
                f.add(null);
                Assert.fail("expecting NullArgumentException");
            } catch (NullPointerException ex) {}
        }

        {
            // if this fraction is added naively, it will overflow.
            // check that it doesn't.
            Fraction f1 = Fraction.of(1, 32768 * 3);
            Fraction f2 = Fraction.of(1, 59049);
            Fraction f = f1.add(f2);
            assertFraction(52451, 1934917632, f);
        }

        {
            Fraction f1 = Fraction.of(Integer.MIN_VALUE, 3);
            Fraction f2 = Fraction.of(1, 3);
            Fraction f = f1.add(f2);
            assertFraction(Integer.MIN_VALUE + 1, 3, f);
        }

        {
            Fraction f1 = Fraction.of(Integer.MAX_VALUE - 1, 1);
            Fraction f2 = Fraction.ONE;
            Fraction f = f1.add(f2);
            assertFraction(Integer.MAX_VALUE, 1, f);

            try {
                f = f.add(Fraction.ONE); // should overflow
                Assert.fail("expecting ArithmeticException but got: " + f.toString());
            } catch (ArithmeticException ex) {}
        }

        {
            // denominator should not be a multiple of 2 or 3 to trigger overflow
            Fraction f1 = Fraction.of(Integer.MIN_VALUE, 5);
            Fraction f2 = Fraction.of(-1, 5);
            try {
                Fraction f = f1.add(f2); // should overflow
                Assert.fail("expecting ArithmeticException but got: " + f.toString());
            } catch (ArithmeticException ex) {}
        }

        {
            Fraction f = Fraction.of(-Integer.MAX_VALUE, 1);
            try {
                f.add(f);
                Assert.fail("expecting ArithmeticException");
            } catch (ArithmeticException ex) {}
        }

        {
            Fraction f1 = Fraction.of(3, 327680);
            Fraction f2 = Fraction.of(2, 59049);
            try {
                Fraction f = f1.add(f2); // should overflow
                Assert.fail("expecting ArithmeticException but got: " + f.toString());
            } catch (ArithmeticException ex) {}
        }
>>>>>>> 934be574
    }

    @Test
    public void testDivide() {
        {
            Fraction a = Fraction.of(1, 2);
            Fraction b = Fraction.of(2, 3);

            assertFraction(1, 1, a.divide(a));
            assertFraction(3, 4, a.divide(b));
            assertFraction(4, 3, b.divide(a));
            assertFraction(1, 1, b.divide(b));
        }

        {
            Fraction f1 = Fraction.of(3, 5);
            Fraction f2 = Fraction.ZERO;
            try {
                f1.divide(f2);
                Assert.fail("expecting FractionException");
            } catch (FractionException ex) {}
        }

<<<<<<< HEAD
        Fraction f1 = Fraction.of(3, 5);
        Fraction f2 = Fraction.ZERO;
        try {
            f1.divide(f2);
            Assertions.fail("expecting FractionException");
        } catch (FractionException ex) {}

        f1 = Fraction.of(0, 5);
        f2 = Fraction.of(2, 7);
        Fraction f = f1.divide(f2);
        Assertions.assertSame(Fraction.ZERO, f);

        f1 = Fraction.of(2, 7);
        f2 = Fraction.ONE;
        f = f1.divide(f2);
        Assertions.assertEquals(2, f.getNumerator());
        Assertions.assertEquals(7, f.getDenominator());

        f1 = Fraction.of(1, Integer.MAX_VALUE);
        f = f1.divide(f1);
        Assertions.assertEquals(1, f.getNumerator());
        Assertions.assertEquals(1, f.getDenominator());

        f1 = Fraction.of(Integer.MIN_VALUE, Integer.MAX_VALUE);
        f2 = Fraction.of(1, Integer.MAX_VALUE);
        f = f1.divide(f2);
        Assertions.assertEquals(Integer.MIN_VALUE, f.getNumerator());
        Assertions.assertEquals(1, f.getDenominator());

        try {
            f.divide(null);
            Assertions.fail("NullArgumentException");
        } catch (NullPointerException ex) {}

        try {
            f1 = Fraction.of(1, Integer.MAX_VALUE);
            f = f1.divide(f1.reciprocal());  // should overflow
            Assertions.fail("expecting ArithmeticException");
        } catch (ArithmeticException ex) {}
        try {
            f1 = Fraction.of(1, -Integer.MAX_VALUE);
            f = f1.divide(f1.reciprocal());  // should overflow
            Assertions.fail("expecting ArithmeticException");
        } catch (ArithmeticException ex) {}

        f1 = Fraction.of(6, 35);
        f  = f1.divide(15);
        Assertions.assertEquals(2, f.getNumerator());
        Assertions.assertEquals(175, f.getDenominator());
=======
        {
            Fraction f1 = Fraction.of(0, 5);
            Fraction f2 = Fraction.of(2, 7);
            Fraction f = f1.divide(f2);
            Assert.assertSame(Fraction.ZERO, f);
        }

        {
            Fraction f1 = Fraction.of(2, 7);
            Fraction f2 = Fraction.ONE;
            Fraction f = f1.divide(f2);
            assertFraction(2, 7, f);
        }

        {
            Fraction f1 = Fraction.of(1, Integer.MAX_VALUE);
            Fraction f = f1.divide(f1);
            assertFraction(1, 1, f);
        }

        {
            Fraction f1 = Fraction.of(Integer.MIN_VALUE, Integer.MAX_VALUE);
            Fraction f2 = Fraction.of(1, Integer.MAX_VALUE);
            Fraction f = f1.divide(f2);
            assertFraction(Integer.MIN_VALUE, 1, f);
>>>>>>> 934be574

            try {
                f.divide(null);
                Assert.fail("NullArgumentException");
            } catch (NullPointerException ex) {}
        }

        {
            Fraction f1 = Fraction.of(1, Integer.MAX_VALUE);
            try {
                f1.divide(f1.reciprocal());  // should overflow
                Assert.fail("expecting ArithmeticException");
            } catch (ArithmeticException ex) {}
        }

        {
            Fraction f1 = Fraction.of(1, -Integer.MAX_VALUE);
            try {
                f1.divide(f1.reciprocal());  // should overflow
                Assert.fail("expecting ArithmeticException");
            } catch (ArithmeticException ex) {}
        }

        {
            Fraction f1 = Fraction.of(6, 35);
            Fraction f = f1.divide(15);
            assertFraction(2, 175, f);
        }
    }

    @Test
    public void testMultiply() {
        {
            Fraction a = Fraction.of(1, 2);
            Fraction b = Fraction.of(2, 3);

            assertFraction(1, 4, a.multiply(a));
            assertFraction(1, 3, a.multiply(b));
            assertFraction(1, 3, b.multiply(a));
            assertFraction(4, 9, b.multiply(b));
        }

        {
            Fraction f1 = Fraction.of(Integer.MAX_VALUE, 1);
            Fraction f2 = Fraction.of(Integer.MIN_VALUE, Integer.MAX_VALUE);
            Fraction f = f1.multiply(f2);
            assertFraction(Integer.MIN_VALUE, 1, f);

<<<<<<< HEAD
        Fraction f1 = Fraction.of(Integer.MAX_VALUE, 1);
        Fraction f2 = Fraction.of(Integer.MIN_VALUE, Integer.MAX_VALUE);
        Fraction f = f1.multiply(f2);
        Assertions.assertEquals(Integer.MIN_VALUE, f.getNumerator());
        Assertions.assertEquals(1, f.getDenominator());

        try {
            f.multiply(null);
            Assertions.fail("expecting NullArgumentException");
        } catch (NullPointerException ex) {}

        f1 = Fraction.of(6, 35);
        f  = f1.multiply(15);
        Assertions.assertEquals(18, f.getNumerator());
        Assertions.assertEquals(7, f.getDenominator());
=======
            try {
                f.multiply(null);
                Assert.fail("expecting NullArgumentException");
            } catch (NullPointerException ex) {}
        }

        {
            Fraction f1 = Fraction.of(6, 35);
            Fraction f = f1.multiply(15);
            assertFraction(18, 7, f);
        }
>>>>>>> 934be574
    }

    @Test
    public void testPow() {
        {
            Fraction a = Fraction.of(3, 7);
            assertFraction(1, 1, a.pow(0));
            assertFraction(3, 7, a.pow(1));
            assertFraction(7, 3, a.pow(-1));
            assertFraction(9, 49, a.pow(2));
            assertFraction(49, 9, a.pow(-2));
        }

        {
            Fraction b = Fraction.of(3, -7);
            assertFraction(1, 1, b.pow(0));
            assertFraction(-3, 7, b.pow(1));
            assertFraction(-7, 3, b.pow(-1));
            assertFraction(9, 49, b.pow(2));
            assertFraction(49, 9, b.pow(-2));
        }

        {
            Fraction c = Fraction.of(0, -11);
            assertFraction(0, 1, c.pow(Integer.MAX_VALUE));
        }
    }

    @Test
    public void testSubtract() {
        {
            Fraction a = Fraction.of(1, 2);
            Fraction b = Fraction.of(2, 3);

            assertFraction(0, 1, a.subtract(a));
            assertFraction(-1, 6, a.subtract(b));
            assertFraction(1, 6, b.subtract(a));
            assertFraction(0, 1, b.subtract(b));
        }

        {
            Fraction f = Fraction.of(1, 1);
            try {
                f.subtract(null);
                Assert.fail("expecting NullArgumentException");
            } catch (NullPointerException ex) {}
        }

<<<<<<< HEAD
        Fraction f = Fraction.of(1,1);
        try {
            f.subtract(null);
            Assertions.fail("expecting NullArgumentException");
        } catch (NullPointerException ex) {}

        // if this fraction is subtracted naively, it will overflow.
        // check that it doesn't.
        Fraction f1 = Fraction.of(1,32768*3);
        Fraction f2 = Fraction.of(1,59049);
        f = f1.subtract(f2);
        Assertions.assertEquals(-13085, f.getNumerator());
        Assertions.assertEquals(1934917632, f.getDenominator());

        f1 = Fraction.of(Integer.MIN_VALUE, 3);
        f2 = Fraction.of(1,3).negate();
        f = f1.subtract(f2);
        Assertions.assertEquals(Integer.MIN_VALUE+1, f.getNumerator());
        Assertions.assertEquals(3, f.getDenominator());

        f1 = Fraction.of(Integer.MAX_VALUE, 1);
        f2 = Fraction.ONE;
        f = f1.subtract(f2);
        Assertions.assertEquals(Integer.MAX_VALUE-1, f.getNumerator());
        Assertions.assertEquals(1, f.getDenominator());
        f = f1.subtract(1);
        Assertions.assertEquals(Integer.MAX_VALUE-1, f.getNumerator());
        Assertions.assertEquals(1, f.getDenominator());

        try {
            f1 = Fraction.of(1, Integer.MAX_VALUE);
            f2 = Fraction.of(1, Integer.MAX_VALUE - 1);
            f = f1.subtract(f2);
            Assertions.fail("expecting ArithmeticException");  //should overflow
        } catch (ArithmeticException ex) {}

        // denominator should not be a multiple of 2 or 3 to trigger overflow
        f1 = Fraction.of(Integer.MIN_VALUE, 5);
        f2 = Fraction.of(1,5);
        try {
            f = f1.subtract(f2); // should overflow
            Assertions.fail("expecting ArithmeticException but got: " + f.toString());
        } catch (ArithmeticException ex) {}

        try {
            f= Fraction.of(Integer.MIN_VALUE, 1);
            f = f.subtract(Fraction.ONE);
            Assertions.fail("expecting ArithmeticException");
        } catch (ArithmeticException ex) {}

        try {
            f= Fraction.of(Integer.MAX_VALUE, 1);
            f = f.subtract(Fraction.ONE.negate());
            Assertions.fail("expecting ArithmeticException");
        } catch (ArithmeticException ex) {}

        f1 = Fraction.of(3,327680);
        f2 = Fraction.of(2,59049);
        try {
            f = f1.subtract(f2); // should overflow
            Assertions.fail("expecting ArithmeticException but got: " + f.toString());
        } catch (ArithmeticException ex) {}
=======
        {
            // if this fraction is subtracted naively, it will overflow.
            // check that it doesn't.
            Fraction f1 = Fraction.of(1, 32768 * 3);
            Fraction f2 = Fraction.of(1, 59049);
            Fraction f = f1.subtract(f2);
            assertFraction(-13085, 1934917632, f);
        }

        {
            Fraction f1 = Fraction.of(Integer.MIN_VALUE, 3);
            Fraction f2 = Fraction.of(1, 3).negate();
            Fraction f = f1.subtract(f2);
            assertFraction(Integer.MIN_VALUE + 1, 3, f);
        }

        {
            Fraction f1 = Fraction.of(Integer.MAX_VALUE, 1);
            {
                Fraction f2 = Fraction.ONE;
                Fraction f = f1.subtract(f2);
                assertFraction(Integer.MAX_VALUE-1, 1, f);
            }
            {
                Fraction f = f1.subtract(1);
                assertFraction(Integer.MAX_VALUE-1, 1, f);
            }
        }

        {
            Fraction f1 = Fraction.of(1, Integer.MAX_VALUE);
            Fraction f2 = Fraction.of(1, Integer.MAX_VALUE - 1);
            try {
                f1.subtract(f2);
                Assert.fail("expecting ArithmeticException");  //should overflow
            } catch (ArithmeticException ex) {}
        }

        {
            // denominator should not be a multiple of 2 or 3 to trigger overflow
            Fraction f1 = Fraction.of(Integer.MIN_VALUE, 5);
            Fraction f2 = Fraction.of(1, 5);
            try {
                Fraction f = f1.subtract(f2); // should overflow
                Assert.fail("expecting ArithmeticException but got: " + f.toString());
            } catch (ArithmeticException ex) {}
        }

        {
            Fraction f = Fraction.of(Integer.MIN_VALUE, 1);
            try {
                f.subtract(Fraction.ONE);
                Assert.fail("expecting ArithmeticException");
            } catch (ArithmeticException ex) {}
        }

        {
            Fraction f = Fraction.of(Integer.MAX_VALUE, 1);
            try {
                f.subtract(Fraction.ONE.negate());
                Assert.fail("expecting ArithmeticException");
            } catch (ArithmeticException ex) {}
        }

        {
            Fraction f1 = Fraction.of(3, 327680);
            Fraction f2 = Fraction.of(2, 59049);
            try {
                Fraction f = f1.subtract(f2); // should overflow
                Assert.fail("expecting ArithmeticException but got: " + f.toString());
            } catch (ArithmeticException ex) {}
        }
>>>>>>> 934be574
    }

    @Test
    public void testEqualsAndHashCode() {
        Fraction zero  = Fraction.of(0,1);
        Fraction nullFraction = null;
        Assertions.assertEquals(zero, zero);
        Assertions.assertNotEquals(nullFraction, zero);
        Assertions.assertNotEquals(0.0, zero);
        Fraction zero2 = Fraction.of(0,2);
        Assertions.assertEquals(zero, zero2);
        Assertions.assertEquals(zero.hashCode(), zero2.hashCode());
        Fraction one = Fraction.of(1,1);
        Assertions.assertFalse((one.equals(zero) ||zero.equals(one)));
    }

    @Test
    public void testGetReducedFraction() {
        Fraction threeFourths = Fraction.of(3, 4);
        Assertions.assertEquals(threeFourths, Fraction.getReducedFraction(6, 8));
        Assertions.assertEquals(Fraction.ZERO, Fraction.getReducedFraction(0, -1));
        try {
            Fraction.getReducedFraction(1, 0);
            Assertions.fail("expecting ArithmeticException");
        } catch (ArithmeticException ignored) {
            // expected
        }
<<<<<<< HEAD
        Assertions.assertEquals(-1, Fraction.getReducedFraction
                (2, Integer.MIN_VALUE).getNumerator());
        Assertions.assertEquals(-1, Fraction.getReducedFraction
                (1, -1).getNumerator());
=======
        Assert.assertEquals(
                -1,
                Fraction.getReducedFraction(2, Integer.MIN_VALUE).getNumerator()
        );
        Assert.assertEquals(
                -1,
                Fraction.getReducedFraction(1, -1).getNumerator()
        );
>>>>>>> 934be574
    }

    @Test
    public void testToString() {
        Assertions.assertEquals("0", Fraction.of(0, 3).toString());
        Assertions.assertEquals("3", Fraction.of(6, 2).toString());
        Assertions.assertEquals("2 / 3", Fraction.of(18, 27).toString());
        Assertions.assertEquals("-10 / 11", Fraction.of(-10, 11).toString());
        Assertions.assertEquals("-10 / 11", Fraction.of(10, -11).toString());
    }

    @Test
    public void testSerial() {
        Fraction[] fractions = {
            Fraction.of(3, 4), Fraction.ONE, Fraction.ZERO,
            Fraction.of(17), Fraction.from(Math.PI, 1000),
            Fraction.of(-5, 2)
        };
        for (Fraction fraction : fractions) {
            Assertions.assertEquals(fraction, TestUtils.serializeAndRecover(fraction));
        }
    }

    @Test
    public void testParse() {
        String[] validExpressions = new String[] {
                "1 / 2", "15 / 16", "-2 / 3", "8 / 7"
        };
        Fraction[] fractions = {
                Fraction.of(1, 2),
                Fraction.of(15, 16),
                Fraction.of(-2, 3),
                Fraction.of(8, 7),
        };
        int inc = 0;
        for (Fraction fraction: fractions) {
<<<<<<< HEAD
            Assertions.assertEquals(fraction,
=======
            Assert.assertEquals(fraction,
>>>>>>> 934be574
                    Fraction.parse(validExpressions[inc]));
            inc++;
        }
    }
}<|MERGE_RESOLUTION|>--- conflicted
+++ resolved
@@ -18,8 +18,7 @@
 
 import org.apache.commons.numbers.core.TestUtils;
 import org.junit.Assert;
-import org.junit.jupiter.api.Assertions;
-import org.junit.jupiter.api.Test;
+import org.junit.Test;
 
 
 /**
@@ -27,8 +26,8 @@
 public class FractionTest {
 
     private void assertFraction(int expectedNumerator, int expectedDenominator, Fraction actual) {
-        Assertions.assertEquals(expectedNumerator, actual.getNumerator());
-        Assertions.assertEquals(expectedDenominator, actual.getDenominator());
+        Assert.assertEquals(expectedNumerator, actual.getNumerator());
+        Assert.assertEquals(expectedDenominator, actual.getDenominator());
     }
 
     @Test
@@ -46,13 +45,13 @@
         // overflow
         try {
             Fraction.of(Integer.MIN_VALUE, -1);
-            Assertions.fail();
+            Assert.fail();
         } catch (ArithmeticException ex) {
             // success
         }
         try {
             Fraction.of(1, Integer.MIN_VALUE);
-            Assertions.fail();
+            Assert.fail();
         } catch (ArithmeticException ex) {
             // success
         }
@@ -62,12 +61,10 @@
         assertFraction(15, 1, Fraction.from(15.0000000000001));
     }
 
-    @Test
+    @Test(expected=ArithmeticException.class)
     public void testGoldenRatio() {
         // the golden ratio is notoriously a difficult number for continuous fraction
-        Assertions.assertThrows(ArithmeticException.class,
-                () -> Fraction.from((1 + Math.sqrt(5)) / 2, 1.0e-12, 25)
-        );
+        Fraction.from((1 + Math.sqrt(5)) / 2, 1.0e-12, 25);
     }
 
     // MATH-179
@@ -145,7 +142,7 @@
             @SuppressWarnings("unused")
             Fraction f = Fraction.from(a, 1.0e-12, 1000);
             //System.out.println(f.getNumerator() + "/" + f.getDenominator());
-            Assertions.fail("an exception should have been thrown");
+            Assert.fail("an exception should have been thrown");
         } catch (ArithmeticException ignored) {
             // expected behavior
         }
@@ -165,25 +162,6 @@
 
     @Test
     public void testCompareTo() {
-<<<<<<< HEAD
-        Fraction first = Fraction.of(1, 2);
-        Fraction second = Fraction.of(1, 3);
-        Fraction third = Fraction.of(1, 2);
-
-        Assertions.assertEquals(0, first.compareTo(first));
-        Assertions.assertEquals(0, first.compareTo(third));
-        Assertions.assertEquals(1, first.compareTo(second));
-        Assertions.assertEquals(-1, second.compareTo(first));
-
-        // these two values are different approximations of PI
-        // the first  one is approximately PI - 3.07e-18
-        // the second one is approximately PI + 1.936e-17
-        Fraction pi1 = Fraction.of(1068966896, 340262731);
-        Fraction pi2 = Fraction.of( 411557987, 131002976);
-        Assertions.assertEquals(-1, pi1.compareTo(pi2));
-        Assertions.assertEquals( 1, pi2.compareTo(pi1));
-        Assertions.assertEquals(0.0, pi1.doubleValue() - pi2.doubleValue(), 1.0e-20);
-=======
         {
             Fraction first = Fraction.of(1, 2);
             Fraction second = Fraction.of(1, 3);
@@ -205,7 +183,6 @@
             Assert.assertEquals( 1, pi2.compareTo(pi1));
             Assert.assertEquals(0.0, pi1.doubleValue() - pi2.doubleValue(), 1.0e-20);
         }
->>>>>>> 934be574
     }
 
     @Test
@@ -213,8 +190,8 @@
         Fraction first = Fraction.of(1, 2);
         Fraction second = Fraction.of(1, 3);
 
-        Assertions.assertEquals(0.5, first.doubleValue(), 0.0);
-        Assertions.assertEquals(1.0 / 3.0, second.doubleValue(), 0.0);
+        Assert.assertEquals(0.5, first.doubleValue(), 0.0);
+        Assert.assertEquals(1.0 / 3.0, second.doubleValue(), 0.0);
     }
 
     @Test
@@ -222,8 +199,8 @@
         Fraction first = Fraction.of(1, 2);
         Fraction second = Fraction.of(1, 3);
 
-        Assertions.assertEquals(0.5f, first.floatValue(), 0.0f);
-        Assertions.assertEquals((float)(1.0 / 3.0), second.floatValue(), 0.0f);
+        Assert.assertEquals(0.5f, first.floatValue(), 0.0f);
+        Assert.assertEquals((float)(1.0 / 3.0), second.floatValue(), 0.0f);
     }
 
     @Test
@@ -231,8 +208,8 @@
         Fraction first = Fraction.of(1, 2);
         Fraction second = Fraction.of(3, 2);
 
-        Assertions.assertEquals(0, first.intValue());
-        Assertions.assertEquals(1, second.intValue());
+        Assert.assertEquals(0, first.intValue());
+        Assert.assertEquals(1, second.intValue());
     }
 
     @Test
@@ -240,8 +217,8 @@
         Fraction first = Fraction.of(1, 2);
         Fraction second = Fraction.of(3, 2);
 
-        Assertions.assertEquals(0L, first.longValue());
-        Assertions.assertEquals(1L, second.longValue());
+        Assert.assertEquals(0L, first.longValue());
+        Assert.assertEquals(1L, second.longValue());
     }
 
     @Test
@@ -269,15 +246,6 @@
 
     @Test
     public void testMath1261() {
-<<<<<<< HEAD
-        final Fraction a = Fraction.of(Integer.MAX_VALUE, 2);
-        final Fraction b = a.multiply(2);
-        Assertions.assertEquals(b, Fraction.of(Integer.MAX_VALUE));
-
-        final Fraction c = Fraction.of(2, Integer.MAX_VALUE);
-        final Fraction d = c.divide(2);
-        Assertions.assertEquals(d, Fraction.of(1, Integer.MAX_VALUE));
-=======
         {
             final Fraction a = Fraction.of(Integer.MAX_VALUE, 2);
             final Fraction b = a.multiply(2);
@@ -289,7 +257,6 @@
             final Fraction d = c.divide(2);
             Assert.assertTrue(d.equals(Fraction.of(1, Integer.MAX_VALUE)));
         }
->>>>>>> 934be574
     }
 
     @Test
@@ -300,22 +267,6 @@
             assertFraction(3, 2, f);
         }
 
-<<<<<<< HEAD
-        f = Fraction.of(50, 75);
-        f = f.reciprocal();
-        Assertions.assertEquals(3, f.getNumerator());
-        Assertions.assertEquals(2, f.getDenominator());
-
-        f = Fraction.of(4, 3);
-        f = f.reciprocal();
-        Assertions.assertEquals(3, f.getNumerator());
-        Assertions.assertEquals(4, f.getDenominator());
-
-        f = Fraction.of(-15, 47);
-        f = f.reciprocal();
-        Assertions.assertEquals(-47, f.getNumerator());
-        Assertions.assertEquals(15, f.getDenominator());
-=======
         {
             Fraction f = Fraction.of(4, 3);
             f = f.reciprocal();
@@ -335,54 +286,17 @@
                 Assert.fail("expecting ArithmeticException");
             } catch (ArithmeticException ignored) {}
         }
->>>>>>> 934be574
 
         {
             // large values
             Fraction f = Fraction.of(Integer.MAX_VALUE, 1);
             f = f.reciprocal();
-<<<<<<< HEAD
-            Assertions.fail("expecting ArithmeticException");
-        } catch (ArithmeticException ignored) {}
-
-        // large values
-        f = Fraction.of(Integer.MAX_VALUE, 1);
-        f = f.reciprocal();
-        Assertions.assertEquals(1, f.getNumerator());
-        Assertions.assertEquals(Integer.MAX_VALUE, f.getDenominator());
-=======
             assertFraction(1, Integer.MAX_VALUE, f);
         }
->>>>>>> 934be574
     }
 
     @Test
     public void testNegate() {
-<<<<<<< HEAD
-        Fraction f = null;
-
-        f = Fraction.of(50, 75);
-        f = f.negate();
-        Assertions.assertEquals(-2, f.getNumerator());
-        Assertions.assertEquals(3, f.getDenominator());
-
-        f = Fraction.of(-50, 75);
-        f = f.negate();
-        Assertions.assertEquals(2, f.getNumerator());
-        Assertions.assertEquals(3, f.getDenominator());
-
-        // large values
-        f = Fraction.of(Integer.MAX_VALUE-1, Integer.MAX_VALUE);
-        f = f.negate();
-        Assertions.assertEquals(Integer.MIN_VALUE+2, f.getNumerator());
-        Assertions.assertEquals(Integer.MAX_VALUE, f.getDenominator());
-
-        f = Fraction.of(Integer.MIN_VALUE, 1);
-        try {
-            f = f.negate();
-            Assertions.fail("expecting ArithmeticException");
-        } catch (ArithmeticException ex) {}
-=======
         {
             Fraction f = Fraction.of(50, 75);
             f = f.negate();
@@ -409,92 +323,10 @@
                 Assert.fail("expecting ArithmeticException");
             } catch (ArithmeticException ex) {}
         }
->>>>>>> 934be574
     }
 
     @Test
     public void testAdd() {
-<<<<<<< HEAD
-        Fraction a = Fraction.of(1, 2);
-        Fraction b = Fraction.of(2, 3);
-
-        assertFraction(1, 1, a.add(a));
-        assertFraction(7, 6, a.add(b));
-        assertFraction(7, 6, b.add(a));
-        assertFraction(4, 3, b.add(b));
-
-        Fraction f1 = Fraction.of(Integer.MAX_VALUE - 1, 1);
-        Fraction f2 = Fraction.ONE;
-        Fraction f = f1.add(f2);
-        Assertions.assertEquals(Integer.MAX_VALUE, f.getNumerator());
-        Assertions.assertEquals(1, f.getDenominator());
-        f = f1.add(1);
-        Assertions.assertEquals(Integer.MAX_VALUE, f.getNumerator());
-        Assertions.assertEquals(1, f.getDenominator());
-
-        f1 = Fraction.of(-1, 13*13*2*2);
-        f2 = Fraction.of(-2, 13*17*2);
-        f = f1.add(f2);
-        Assertions.assertEquals(13*13*17*2*2, f.getDenominator());
-        Assertions.assertEquals(-17 - 2*13*2, f.getNumerator());
-
-        try {
-            f.add(null);
-            Assertions.fail("expecting NullArgumentException");
-        } catch (NullPointerException ex) {}
-
-        // if this fraction is added naively, it will overflow.
-        // check that it doesn't.
-        f1 = Fraction.of(1,32768*3);
-        f2 = Fraction.of(1,59049);
-        f = f1.add(f2);
-        Assertions.assertEquals(52451, f.getNumerator());
-        Assertions.assertEquals(1934917632, f.getDenominator());
-
-        f1 = Fraction.of(Integer.MIN_VALUE, 3);
-        f2 = Fraction.of(1,3);
-        f = f1.add(f2);
-        Assertions.assertEquals(Integer.MIN_VALUE+1, f.getNumerator());
-        Assertions.assertEquals(3, f.getDenominator());
-
-        f1 = Fraction.of(Integer.MAX_VALUE - 1, 1);
-        f2 = Fraction.ONE;
-        f = f1.add(f2);
-        Assertions.assertEquals(Integer.MAX_VALUE, f.getNumerator());
-        Assertions.assertEquals(1, f.getDenominator());
-
-        try {
-            f = f.add(Fraction.ONE); // should overflow
-            Assertions.fail("expecting ArithmeticException but got: " + f.toString());
-        } catch (ArithmeticException ex) {}
-
-        // denominator should not be a multiple of 2 or 3 to trigger overflow
-        f1 = Fraction.of(Integer.MIN_VALUE, 5);
-        f2 = Fraction.of(-1,5);
-        try {
-            f = f1.add(f2); // should overflow
-            Assertions.fail("expecting ArithmeticException but got: " + f.toString());
-        } catch (ArithmeticException ex) {}
-
-        try {
-            f= Fraction.of(-Integer.MAX_VALUE, 1);
-            f = f.add(f);
-            Assertions.fail("expecting ArithmeticException");
-        } catch (ArithmeticException ex) {}
-
-        try {
-            f= Fraction.of(-Integer.MAX_VALUE, 1);
-            f = f.add(f);
-            Assertions.fail("expecting ArithmeticException");
-        } catch (ArithmeticException ex) {}
-
-        f1 = Fraction.of(3,327680);
-        f2 = Fraction.of(2,59049);
-        try {
-            f = f1.add(f2); // should overflow
-            Assertions.fail("expecting ArithmeticException but got: " + f.toString());
-        } catch (ArithmeticException ex) {}
-=======
         {
             Fraction a = Fraction.of(1, 2);
             Fraction b = Fraction.of(2, 3);
@@ -584,7 +416,6 @@
                 Assert.fail("expecting ArithmeticException but got: " + f.toString());
             } catch (ArithmeticException ex) {}
         }
->>>>>>> 934be574
     }
 
     @Test
@@ -608,57 +439,6 @@
             } catch (FractionException ex) {}
         }
 
-<<<<<<< HEAD
-        Fraction f1 = Fraction.of(3, 5);
-        Fraction f2 = Fraction.ZERO;
-        try {
-            f1.divide(f2);
-            Assertions.fail("expecting FractionException");
-        } catch (FractionException ex) {}
-
-        f1 = Fraction.of(0, 5);
-        f2 = Fraction.of(2, 7);
-        Fraction f = f1.divide(f2);
-        Assertions.assertSame(Fraction.ZERO, f);
-
-        f1 = Fraction.of(2, 7);
-        f2 = Fraction.ONE;
-        f = f1.divide(f2);
-        Assertions.assertEquals(2, f.getNumerator());
-        Assertions.assertEquals(7, f.getDenominator());
-
-        f1 = Fraction.of(1, Integer.MAX_VALUE);
-        f = f1.divide(f1);
-        Assertions.assertEquals(1, f.getNumerator());
-        Assertions.assertEquals(1, f.getDenominator());
-
-        f1 = Fraction.of(Integer.MIN_VALUE, Integer.MAX_VALUE);
-        f2 = Fraction.of(1, Integer.MAX_VALUE);
-        f = f1.divide(f2);
-        Assertions.assertEquals(Integer.MIN_VALUE, f.getNumerator());
-        Assertions.assertEquals(1, f.getDenominator());
-
-        try {
-            f.divide(null);
-            Assertions.fail("NullArgumentException");
-        } catch (NullPointerException ex) {}
-
-        try {
-            f1 = Fraction.of(1, Integer.MAX_VALUE);
-            f = f1.divide(f1.reciprocal());  // should overflow
-            Assertions.fail("expecting ArithmeticException");
-        } catch (ArithmeticException ex) {}
-        try {
-            f1 = Fraction.of(1, -Integer.MAX_VALUE);
-            f = f1.divide(f1.reciprocal());  // should overflow
-            Assertions.fail("expecting ArithmeticException");
-        } catch (ArithmeticException ex) {}
-
-        f1 = Fraction.of(6, 35);
-        f  = f1.divide(15);
-        Assertions.assertEquals(2, f.getNumerator());
-        Assertions.assertEquals(175, f.getDenominator());
-=======
         {
             Fraction f1 = Fraction.of(0, 5);
             Fraction f2 = Fraction.of(2, 7);
@@ -684,7 +464,6 @@
             Fraction f2 = Fraction.of(1, Integer.MAX_VALUE);
             Fraction f = f1.divide(f2);
             assertFraction(Integer.MIN_VALUE, 1, f);
->>>>>>> 934be574
 
             try {
                 f.divide(null);
@@ -733,23 +512,6 @@
             Fraction f = f1.multiply(f2);
             assertFraction(Integer.MIN_VALUE, 1, f);
 
-<<<<<<< HEAD
-        Fraction f1 = Fraction.of(Integer.MAX_VALUE, 1);
-        Fraction f2 = Fraction.of(Integer.MIN_VALUE, Integer.MAX_VALUE);
-        Fraction f = f1.multiply(f2);
-        Assertions.assertEquals(Integer.MIN_VALUE, f.getNumerator());
-        Assertions.assertEquals(1, f.getDenominator());
-
-        try {
-            f.multiply(null);
-            Assertions.fail("expecting NullArgumentException");
-        } catch (NullPointerException ex) {}
-
-        f1 = Fraction.of(6, 35);
-        f  = f1.multiply(15);
-        Assertions.assertEquals(18, f.getNumerator());
-        Assertions.assertEquals(7, f.getDenominator());
-=======
             try {
                 f.multiply(null);
                 Assert.fail("expecting NullArgumentException");
@@ -761,7 +523,6 @@
             Fraction f = f1.multiply(15);
             assertFraction(18, 7, f);
         }
->>>>>>> 934be574
     }
 
     @Test
@@ -810,70 +571,6 @@
             } catch (NullPointerException ex) {}
         }
 
-<<<<<<< HEAD
-        Fraction f = Fraction.of(1,1);
-        try {
-            f.subtract(null);
-            Assertions.fail("expecting NullArgumentException");
-        } catch (NullPointerException ex) {}
-
-        // if this fraction is subtracted naively, it will overflow.
-        // check that it doesn't.
-        Fraction f1 = Fraction.of(1,32768*3);
-        Fraction f2 = Fraction.of(1,59049);
-        f = f1.subtract(f2);
-        Assertions.assertEquals(-13085, f.getNumerator());
-        Assertions.assertEquals(1934917632, f.getDenominator());
-
-        f1 = Fraction.of(Integer.MIN_VALUE, 3);
-        f2 = Fraction.of(1,3).negate();
-        f = f1.subtract(f2);
-        Assertions.assertEquals(Integer.MIN_VALUE+1, f.getNumerator());
-        Assertions.assertEquals(3, f.getDenominator());
-
-        f1 = Fraction.of(Integer.MAX_VALUE, 1);
-        f2 = Fraction.ONE;
-        f = f1.subtract(f2);
-        Assertions.assertEquals(Integer.MAX_VALUE-1, f.getNumerator());
-        Assertions.assertEquals(1, f.getDenominator());
-        f = f1.subtract(1);
-        Assertions.assertEquals(Integer.MAX_VALUE-1, f.getNumerator());
-        Assertions.assertEquals(1, f.getDenominator());
-
-        try {
-            f1 = Fraction.of(1, Integer.MAX_VALUE);
-            f2 = Fraction.of(1, Integer.MAX_VALUE - 1);
-            f = f1.subtract(f2);
-            Assertions.fail("expecting ArithmeticException");  //should overflow
-        } catch (ArithmeticException ex) {}
-
-        // denominator should not be a multiple of 2 or 3 to trigger overflow
-        f1 = Fraction.of(Integer.MIN_VALUE, 5);
-        f2 = Fraction.of(1,5);
-        try {
-            f = f1.subtract(f2); // should overflow
-            Assertions.fail("expecting ArithmeticException but got: " + f.toString());
-        } catch (ArithmeticException ex) {}
-
-        try {
-            f= Fraction.of(Integer.MIN_VALUE, 1);
-            f = f.subtract(Fraction.ONE);
-            Assertions.fail("expecting ArithmeticException");
-        } catch (ArithmeticException ex) {}
-
-        try {
-            f= Fraction.of(Integer.MAX_VALUE, 1);
-            f = f.subtract(Fraction.ONE.negate());
-            Assertions.fail("expecting ArithmeticException");
-        } catch (ArithmeticException ex) {}
-
-        f1 = Fraction.of(3,327680);
-        f2 = Fraction.of(2,59049);
-        try {
-            f = f1.subtract(f2); // should overflow
-            Assertions.fail("expecting ArithmeticException but got: " + f.toString());
-        } catch (ArithmeticException ex) {}
-=======
         {
             // if this fraction is subtracted naively, it will overflow.
             // check that it doesn't.
@@ -946,40 +643,33 @@
                 Assert.fail("expecting ArithmeticException but got: " + f.toString());
             } catch (ArithmeticException ex) {}
         }
->>>>>>> 934be574
     }
 
     @Test
     public void testEqualsAndHashCode() {
         Fraction zero  = Fraction.of(0,1);
         Fraction nullFraction = null;
-        Assertions.assertEquals(zero, zero);
-        Assertions.assertNotEquals(nullFraction, zero);
-        Assertions.assertNotEquals(0.0, zero);
+        Assert.assertTrue( zero.equals(zero));
+        Assert.assertFalse(zero.equals(nullFraction));
+        Assert.assertFalse(zero.equals(Double.valueOf(0)));
         Fraction zero2 = Fraction.of(0,2);
-        Assertions.assertEquals(zero, zero2);
-        Assertions.assertEquals(zero.hashCode(), zero2.hashCode());
+        Assert.assertTrue(zero.equals(zero2));
+        Assert.assertEquals(zero.hashCode(), zero2.hashCode());
         Fraction one = Fraction.of(1,1);
-        Assertions.assertFalse((one.equals(zero) ||zero.equals(one)));
+        Assert.assertFalse((one.equals(zero) ||zero.equals(one)));
     }
 
     @Test
     public void testGetReducedFraction() {
         Fraction threeFourths = Fraction.of(3, 4);
-        Assertions.assertEquals(threeFourths, Fraction.getReducedFraction(6, 8));
-        Assertions.assertEquals(Fraction.ZERO, Fraction.getReducedFraction(0, -1));
+        Assert.assertTrue(threeFourths.equals(Fraction.getReducedFraction(6, 8)));
+        Assert.assertTrue(Fraction.ZERO.equals(Fraction.getReducedFraction(0, -1)));
         try {
             Fraction.getReducedFraction(1, 0);
-            Assertions.fail("expecting ArithmeticException");
+            Assert.fail("expecting ArithmeticException");
         } catch (ArithmeticException ignored) {
             // expected
         }
-<<<<<<< HEAD
-        Assertions.assertEquals(-1, Fraction.getReducedFraction
-                (2, Integer.MIN_VALUE).getNumerator());
-        Assertions.assertEquals(-1, Fraction.getReducedFraction
-                (1, -1).getNumerator());
-=======
         Assert.assertEquals(
                 -1,
                 Fraction.getReducedFraction(2, Integer.MIN_VALUE).getNumerator()
@@ -988,16 +678,15 @@
                 -1,
                 Fraction.getReducedFraction(1, -1).getNumerator()
         );
->>>>>>> 934be574
     }
 
     @Test
     public void testToString() {
-        Assertions.assertEquals("0", Fraction.of(0, 3).toString());
-        Assertions.assertEquals("3", Fraction.of(6, 2).toString());
-        Assertions.assertEquals("2 / 3", Fraction.of(18, 27).toString());
-        Assertions.assertEquals("-10 / 11", Fraction.of(-10, 11).toString());
-        Assertions.assertEquals("-10 / 11", Fraction.of(10, -11).toString());
+        Assert.assertEquals("0", Fraction.of(0, 3).toString());
+        Assert.assertEquals("3", Fraction.of(6, 2).toString());
+        Assert.assertEquals("2 / 3", Fraction.of(18, 27).toString());
+        Assert.assertEquals("-10 / 11", Fraction.of(-10, 11).toString());
+        Assert.assertEquals("-10 / 11", Fraction.of(10, -11).toString());
     }
 
     @Test
@@ -1008,7 +697,7 @@
             Fraction.of(-5, 2)
         };
         for (Fraction fraction : fractions) {
-            Assertions.assertEquals(fraction, TestUtils.serializeAndRecover(fraction));
+            Assert.assertEquals(fraction, TestUtils.serializeAndRecover(fraction));
         }
     }
 
@@ -1025,11 +714,7 @@
         };
         int inc = 0;
         for (Fraction fraction: fractions) {
-<<<<<<< HEAD
-            Assertions.assertEquals(fraction,
-=======
             Assert.assertEquals(fraction,
->>>>>>> 934be574
                     Fraction.parse(validExpressions[inc]));
             inc++;
         }
